--- conflicted
+++ resolved
@@ -48,12 +48,8 @@
             self.regions[instr] = {}
 
         self.energybands = [[3.0, 10.0], [10.0, 79.0]]
-<<<<<<< HEAD
         self.energy_range = [np.min(np.array(self.energybands).flatten()), np.max(
             np.array(self.energybands).flatten())]
-=======
-        self.energy_range = [np.min(np.array(self.energybands).flatten()), np.max(np.array(self.energybands).flatten())]
->>>>>>> 62a0a9fb
 
         self.check_repertories(path)
         self.replot = True
@@ -113,18 +109,13 @@
 
             if len(glob.glob(f"{self.workdir}/products/*{instr}.reg")) != 2:
                 print(
-<<<<<<< HEAD
                     f"Draw FIRST the region for the source save it as a src_{instr}.reg and bkg_{instr}.reg and THEN the background")
-=======
-                    f"Draw FIRST the region for the source save it as a src_{instr}.reg and bkg_{instr}.reg in the products folder")
->>>>>>> 62a0a9fb
                 input("Press Enter to continue...")
                 python_ds9.set("regions edit yes")
                 python_ds9.set("regions format ciao")
                 python_ds9.set("regions system physical")
 
             python_ds9.set("zoom to fit")
-<<<<<<< HEAD
             # python_ds9.set(
                 # f"saveimage png {self.plotdir}/{self.ID}_{src_name}{instr}_image.png")
     def extract_events(self,src_name):
@@ -132,9 +123,7 @@
         print('<  INFO  > : Generating event files')
         for instr in self.instruments:
             print(f'\t<  INFO  > : Processing instrument : {instr}')
-=======
             # python_ds9.set(f"saveimage png {self.plotdir}/{self.ID}_{src_name}{instr}_image.png")
->>>>>>> 62a0a9fb
 
             if len(glob.glob(f"{self.workdir}/products/{src_name}_evts_*_{instr}.fits"))!=2:
                 print(f'\t\t<  INFO  > : Extracting source and background events')
@@ -189,7 +178,7 @@
                     print(
                         f'\t\t<  INFO  > : Generate src and bkg light curves {low}-{up} keV')
 
-<<<<<<< HEAD
+
             if len(glob.glob(f"{self.workdir}/products/*{src_name}_{instr}*lc_*")) != len(self.energybands):
                 for energy_range in self.energybands:
                     low, up = energy_range
@@ -209,7 +198,7 @@
                             lcfile='{lc_src_name}' bkglcfile='{lc_bkg_name}'  \
                             imagefile=None runmkarf=no runmkrmf=no bkgphafile=NONE phafile=NONE 2>&1  | tee '{self.logdir}/nuproducts_{instr}_{low}_{up}.txt' """)
         self.plot_light_curves(src_name,tag)
-=======
+
                     os.system(f"""nuproducts indir='{self.workdir}' outdir='{self.workdir}/products' \
                         srcregionfile='{self.workdir}/products/src_{instr}.reg' \
                         bkgregionfile='{self.workdir}/products/bkg_{instr}.reg' \
@@ -218,7 +207,6 @@
                         lcfile='{lc_src_name}' bkglcfile='{lc_bkg_name}'  \
                         imagefile=None runmkarf=no runmkrmf=no bkgphafile=NONE phafile=NONE 2>&1  | tee '{self.logdir}/nuproducts_{instr}_{low}_{up}.txt' """)
         self.plot_light_curves(src_name)
->>>>>>> 62a0a9fb
 
     def plot_light_curves(self, src_name,tag):
         """
