import os
import glob
import numpy as np
import matplotlib.pyplot as plt
from datetime import date
<<<<<<< HEAD
# from pysas.wrapper import Wrapper as w
=======

from astropy.wcs import WCS
from regions import Regions
from matplotlib.colors import LogNorm
from pysas.wrapper import Wrapper as w
from astroquery.esa.xmm_newton import XMMNewton
>>>>>>> 62a0a9fb
from astropy.io import fits
from astropy.table import Table
import contextlib
import shutil
from .callds9 import start_ds9
from .xmm_lc import get_lightcurve


class ObservationXMM:
    """
    Processing an XMM-Newton observation

    The directories created are:

    path/odf
    path/data/obsid_datadir
    path/obsid_workdir
    path/obsid_workdir/logs
    path/obsid_workdir/plots


    Parameters
    ----------
    path : str
        Path to the folder where the repertories will be created
    obsidentifier : str
        Observation ID
    slices : list, optional
        List of slices to process, by default ['all'], in case we want reduce
        spectra for specific segments of the observation
    nslices : int, optional
        Number of slices to process, by default 0, in case we want reduce
        spectra for specific segments of the observation
    instruments : list, optional
        List of instruments to process, by default ["EPN", "EMOS1", "EMOS2"]
    energybands : list, optional
        List of energy bands to process, by default [[200, 3000], [3000, 12000]]
        2keV-3keV and 3keV-12keV
    replot : bool, optional
        Replot the light curves, by default True


    """

    def __init__(
        self,
        path,
        obsidentifier,
        slices=["all"],
        instruments=["EPN", "EMOS1", "EMOS2"],
        energybands=[[200, 3000], [3000, 12000]],
        replot=True,
    ):
        """

        Parameters
        ----------
        path : str
            Path to the folder where the repertories will be created
        obsidentifier : str
            Observation ID
        slices : list, optional
            List of slices to process, by default ['all'], in case we want reduce
            spectra for specific segments of the observation
        nslices : int, optional
            Number of slices to process, by default 0, in case we want reduce
            spectra for specific segments of the observation
        instruments : list, optional
            List of instruments to process, by default ["EPN", "EMOS1", "EMOS2"]
        energybands : list, optional
            List of energy bands to process, by default [[200, 3000], [3000, 12000]]
            2keV-3keV and 3keV-12keV
        """

        self.ID = obsidentifier
        print(f"<  INFO  > : Observation ID: {self.ID}")
        print(
            f"<  INFO  > : Retrieving observation information from the XSA TAP service"
        )
        query = XMMNewton.query_xsa_tap(
            f"select * from v_public_observations where observation_id='{obsidentifier}' "
        )
        query2 = XMMNewton.query_xsa_tap(
            f"select * from v_exposure where observation_id='{obsidentifier}' "
        )

        # find the observation date
        self.date = query["start_utc"][0][:10]
        self.slices = slices
        if self.slices == ["all"]:
            self.nslices = 0
        else:
            self.nslices = len(self.slices)

        self.instruments = instruments
        if isinstance(self.instruments, str):
            self.instruments = [self.instruments]
        self.instruments_mode = []
        filt_sci = query2["is_scientific"]

        for instr in self.instruments:
            self.instruments_mode.append(
                query2["mode_friendly_name"][filt_sci][
                    query2["instrument"][filt_sci] == instr
                ][0]
            )
        self.modes = dict(zip(self.instruments, self.instruments_mode))

        print(f"<  INFO  > : Scientific modes: {self.modes}")

        self.obs_files = {}
        self.regions = {}
        from pysas.wrapper import Wrapper as w


        for instr in self.instruments:
            self.obs_files[instr] = {}
            self.regions[instr] = {}

        self.energybands = energybands
        self.energy_range = [
            np.min(np.array(self.energybands).flatten()),
            np.max(np.array(self.energybands).flatten()),
        ]
        print(f"<  INFO  > : Energy range: {self.energy_range}")
        self.check_repertories(path)

        self.replot = replot
        # execute startsas which is is a wrapper for the SAS command line tools
        # cifbuild and odfingest, will set SAS_CCF and SAS_ODF environment variables
        # if already set then execute again but with different arguments
        if not glob.glob(f"{self.workdir}/ccf.cif") or not glob.glob(
            f"{self.workdir}/*SUM.SAS"
        ):
            print("<  INFO  > : Executing startsas for the first time")
            inargs = [f"odfid={self.ID}", f"workdir={self.workdir}"]
            with open(f"{self.logdir}/startsas.log", "w+") as f:
                with contextlib.redirect_stdout(f):
                    w("startsas", inargs).run()
        else:
            print("<  INFO  > : Executing startsas again")
            inargs = [
                f'sas_ccf={glob.glob(f"{self.workdir}/ccf.cif")[0]}',
                f'sas_odf={glob.glob(f"{self.workdir}/*SUM.SAS")[0]}',
                f"workdir={self.workdir}",
            ]
            os.environ["SAS_CCF"] = glob.glob(f"{self.workdir}/ccf.cif")[0]
            os.environ["SAS_ODF"] = glob.glob(f"{self.workdir}/*SUM.SAS")[0]
        
            # with open(f"{self.logdir}/startsas_bis.log", "w+") as f:
            #     with contextlib.redirect_stdout(f):
            #         w("startsas", inargs).run()

        os.chdir(self.workdir)

    def check_repertories(self, path):
        """Check the repertories and create them if they don't exist

        Following the folder tree described in the class docstring:

            path/odf
            path/data/obsid_datadir
            path/obsid_workdir
            path/obsid_workdir/logs
            path/obsid_workdir/plots

        Parameters
        ----------
        path : str
            Path to the folder where the repertories will be created
        """

        if not os.path.isdir(f"{path}/{self.ID}_workdir"):
            os.makedirs(f"{path}/{self.ID}_workdir")
        if not os.path.isdir(f"{path}/{self.ID}_workdir/logs"):
            os.makedirs(f"{path}/{self.ID}_workdir/logs")
        if not os.path.isdir(f"{path}/{self.ID}_workdir/plots"):
            os.makedirs(f"{path}/{self.ID}_workdir/plots")

        self.workdir = f"{path}/{self.ID}_workdir/"
        self.logdir = f"{path}/{self.ID}_workdir/logs/"
        self.plotdir = f"{path}/{self.ID}_workdir/plots/"
        os.environ["SAS_WORKDIR"] = self.workdir

    def gen_evts(self, with_MOS=True, with_RGS=False, with_OM=False):
        """
        Generate the event list the EPIC pn and MOS CCD

        will run epproc by default and emproc if the event list is not already present in the workdir

        Parameters
        ----------
        with_MOS : bool, optional
            If True, will run emproc to generate the event list for the EPIC MOS CCDs, by default True
        with_RGS : bool, optional
            If True, will run rgsproc to generate the event list for the RGS, by default False
        with_OM : bool, optional

        """

        os.chdir(self.workdir)
        if (
            glob.glob(f"{self.workdir}/*EPN*ImagingEvts*") == []
            and "EPN" in self.instruments
        ):
            print(
                f"<  INFO  > : Running epproc to generate events list for the EPIC-pn"
            )
            with open(f"{self.logdir}/epproc.log", "w+") as f:
                with contextlib.redirect_stdout(f):
                    w("epproc", []).run()
        if with_MOS and ("EMOS1" in self.instruments or "EMOS2" in self.instruments):
            if glob.glob(f"{self.workdir}/*MOS*ImagingEvts*") == [] and (
                "EMOS1" in self.instruments or "EMOS2" in self.instruments
            ):
                print(
                    f"<  INFO  > : Running emproc to generate events list for the EPIC-MOS 1 & 2"
                )
                with open(f"{self.logdir}/emproc.log", "w+") as f:
                    with contextlib.redirect_stdout(f):
                        w("emproc", []).run()
        if with_RGS and ("R1" in self.instruments or "R2" in self.instruments):
            with open(f"{self.logdir}/rgsproc.log", "w+") as f:
                print(
                    f"<  INFO  > : Running rgsproc to generate events list for the RGS 1 & 2"
                )
                with contextlib.redirect_stdout(f):
                    w("rgsproc", []).run()

        if with_OM and ("OM" in self.instruments):
            with open(f"{self.logdir}/omichain.log", "w+") as f:
                print(
                    f"<  INFO  > : Running omichain to generate events list for the OM"
                )
                with contextlib.redirect_stdout(f):
                    w("omichain", []).run()

        for instr in self.instruments:
            self.obs_files[instr]["evts"] = self.find_eventfile(instr)
            print(
                f'<  INFO  > : The raw event list selected for {instr} is: {[i.replace(self.workdir,"") for i in  self.obs_files[instr]["evts"]]}'
            )

    def find_RGS_eventfiles(self):
        """
        Return the raw event list file

        If there is only one event list file in the workdir, it will return it.
        Else, it will return the biggest file in the workdir.
        """
        for instr in ["R1", "R2"]:
            self.obs_files[instr] = {}
            buff = glob.glob(f"{self.workdir}/*{instr}*EVENLI*")
            size = 0
            if len(buff) == 1:
                input_eventfile = buff[0]
            else:
                for i, res in enumerate(buff):
                    if os.path.getsize(res) > size:
                        size = os.path.getsize(res)
                        input_eventfile = buff[i]
                        break
            self.obs_files[instr]["evts"] = input_eventfile

    def find_eventfile(self, instr):
        """
        Return the raw event list file

        If there is only one event list file in the workdir, it will return it.
        Else, it will return the event lists with with a size > 50 Mo.

        Parameters
        ----------
        instr : str
            Instrument name, e.g. "EPN", "EMOS1", "EMOS2"
        """
        buff = glob.glob(f"{self.workdir}/*{instr}_*ImagingEvts*")
        if len(buff) == 1:
            input_eventfile = [buff[0]]
        else:
            input_eventfile = []
            for i, res in enumerate(buff):
                if "_S0" in res or "_S" in res:
                    if os.path.getsize(res) / 1e6 < 20:
                        print(
                            "<  WARNING  > : The event list is smaller than 20 MB, it will be ignored"
                        )
                    else:
                        input_eventfile.append(buff[i])
                elif "_U0" in res and os.path.getsize(res) / 1e6 > 50:
                    input_eventfile.append(buff[i])

        return sorted(input_eventfile)

    def gen_flarelc(self):
        """

        Generate the flare background rate file

        """
        print("<  INFO  > : Generating flares light curves")

        for instr in self.instruments:
            print(f"\t<  INFO  > : Processing instrument : {instr}")
            self.obs_files[instr][
                "flare"
            ] = f"{self.workdir}/{self.ID}_{instr}_FlareBKGRate.fits"

            if glob.glob(self.obs_files[instr]["flare"]) == []:
                if "PN" in instr:
                    expression = "#XMMEA_EP&&(PI>10000.&&PI<12000.)&&(PATTERN==0.)"
                else:
                    expression = "#XMMEA_EM&&(PI>10000)&&(PATTERN==0.)"

                inargs = [
                    f'table={self.obs_files[instr]["evts"]}',
                    "withrateset=Y",
                    f'rateset={self.obs_files[instr]["flare"]}',
                    "maketimecolumn=Y",
                    "timebinsize=100",
                    "makeratecolumn=Y",
                    f"expression={expression}",
                ]

                with open(f"{self.logdir}/{instr}_flares.log", "w+") as f:
                    with contextlib.redirect_stdout(f):
                        w("evselect", inargs).run()
            # -- Plot the light curve for the flares --
            if (
                glob.glob(f"{self.plotdir}/{self.ID}_{instr}_FlareBKGRate.pdf") == []
                or self.replot == True
            ):
                self.plot_flares_lc(instr)

    def plot_flares_lc(self, instr):
        """

        Plot the light curve of the flares

        """

        hdu_list = fits.open(self.obs_files[instr]["flare"], memmap=True)
        lc_data = Table(hdu_list[1].data)
        lc_data["TIME"] -= lc_data["TIME"][0]
        fig, axis = plt.subplots(1, 1, figsize=(8, 6))
        axis.plot(lc_data["TIME"] / 1e3, lc_data["RATE"])
        if "PN" in instr:
            axis.hlines(
                0.4,
                lc_data["TIME"][0] / 1e3,
                lc_data["TIME"][-1] / 1e3,
                color="red",
                label="0.4 cts/s",
            )
        else:
            axis.hlines(
                0.35,
                lc_data["TIME"][0] / 1e3,
                lc_data["TIME"][-1] / 1e3,
                color="red",
                label="0.35 cts/s",
            )
        axis.legend()
        axis.set_xlabel("Time (ks)")
        axis.set_ylabel("count rate (cts/s)")

        fig.suptitle(f"{self.ID} {instr}\n flares background light-curve")
        fig.tight_layout()
        fig.savefig(f"{self.plotdir}/{self.ID}_{instr}_FlareBKGRate.pdf")

    def gen_gti(self):
        """

        Generate the GTI good time intervals

        """
        print(f"<  INFO  > : Generating the GTI")
        for instr in self.instruments:
            print(f"\t<  INFO  > : Processing instrument : {instr}")
            self.obs_files[instr]["gti"] = f"{self.workdir}/{self.ID}_{instr}_GTI.fits"
            if glob.glob(self.obs_files[instr]["gti"]) == []:
                if "PN" in instr:
                    expression = "RATE<=0.4"
                else:
                    expression = "RATE<=0.35"

                inargs = [
                    f'table={self.obs_files[instr]["flare"]}',
                    f'gtiset={self.obs_files[instr]["gti"]}',
                    f"expression={expression}",
                ]
                print(f"\t<  INFO  > : Running tabgtigen")
                with open(f"{self.logdir}/{instr}_tabgtigen.log", "w+") as f:
                    with contextlib.redirect_stdout(f):
                        w("tabgtigen", inargs).run()

    def gen_images(self):
        """

        Generate images from the cleaned event list

        """
        print(f"<  INFO  > : Generating images")
        for instr in self.instruments:
            self.obs_files[instr]["image"] = []
            print(
                f"\t<  INFO  > : Processing instrument : {instr} with {len(self.obs_files[instr]['evts'])} event lists"
            )
            for i, evts in enumerate(self.obs_files[instr]["evts"]):

                suffix = "" if i == 0 else f"_{i}"
                self.obs_files[instr]["image"].append(
                    f"{self.workdir}/{self.ID}_{instr}_image{suffix}.fits"
                )
                if (
                    glob.glob(f"{self.workdir}/{self.ID}_{instr}_image{suffix}.fits")
                    == []
                ):
                    inargs = [
                        f"table={evts}",  # only the first event list is used
                        "imagebinning=binSize",
                        f'imageset={f"{self.workdir}/{self.ID}_{instr}_image{suffix}.fits"}',
                        "withimageset=yes",
                        "xcolumn=X",
                        "ycolumn=Y",
                        "ximagebinsize=80",
                        "yimagebinsize=80",
                    ]

                    print(f"\t<  INFO  > : Generate an image")
                    with open(f"{self.logdir}/{instr}_image{suffix}.log", "w+") as f:
                        with contextlib.redirect_stdout(f):
                            w("evselect", inargs).run()

    def plot_image_region(self, hdu, region_file):
        """
        Plot an image with regions overlaid.
        """
        fig, ax = plt.subplots(figsize=(9, 8))  # ,subplot_kw={'projection':wcs})

        wcs = WCS(hdu.header)
        M = hdu.data

        iy = np.all(M == 0, axis=1)
        ix = np.all(M == 0, axis=0)
        ysplit = np.split(iy, np.where(iy == 0.0)[0])
        xsplit = np.split(ix, np.where(ix == 0.0)[0])

        ystart = ysplit[0].sum()
        xstart = xsplit[0].sum()
        ystop = len(iy) - ysplit[-1].sum()
        xstop = len(ix) - xsplit[-1].sum()

        im = ax.imshow(M, origin="lower", cmap="cividis", norm=LogNorm(vmin=5))
        fig.colorbar(im, ax=ax)
        myreg = Regions.read(region_file, format="ds9")
        for reg in myreg:
            reg.to_pixel(wcs).plot(ax=ax)

        ax.update({"xlim": (xstart, xstop), "ylim": (ystart, ystop)})
        fig.tight_layout()

        return fig, ax

    def select_regions(self, src_name, show_regions=False):
        """

        Select the source and background regions with ds9

        """
<<<<<<< HEAD
        print(f'<  INFO  > : Selection of source and background regions with ds9')

        for i,instr in enumerate(self.instruments):
            print(f'\t<  INFO  > : Processing instrument : {instr}')
            if i ==0 :
                try:
                    python_ds9.set("regions select all")
                except:
                    python_ds9 = start_ds9()

            python_ds9.set("regions select all")
            python_ds9.set("regions delete")
            python_ds9.set("file "+self.obs_files[instr]["image"])
            python_ds9.set("scale log")
            python_ds9.set("cmap b")
            self.obs_files[instr]["positions"] = f"{self.workdir}/{self.ID}_{src_name}{instr}_positions.txt"
            if glob.glob(self.obs_files[instr]["positions"]) == []:
                print("Draw FIRST the region for the source and THEN the background")
                input("Press Enter to continue...")
                python_ds9.set("regions edit yes")
                python_ds9.set("regions format ciao")
                python_ds9.set("regions system physical")
                self.regions[instr]["src"] = python_ds9.get(
                    "regions").split("\n")[0]
                self.regions[instr]["bkg"] = python_ds9.get(
                    "regions").split("\n")[1]
                np.savetxt(self.obs_files[instr]["positions"], np.array(
                    [self.regions[instr]["src"], self.regions[instr]["bkg"]]), fmt="%s")
=======
        print(f"<  INFO  > : Selection of source and background regions with ds9")

        for i, instr in enumerate(self.instruments):
            print(
                f"\t<  INFO  > : Processing instrument : {instr} with {len(self.obs_files[instr]['evts'])} event lists"
            )
            if len(self.obs_files[instr]["evts"]) > 1:
                self.obs_files[instr]["positions"] = []
                self.regions[instr]["src"] = []
                self.regions[instr]["bkg"] = []
>>>>>>> 62a0a9fb
            else:

                self.obs_files[instr][
                    "positions"
                ] = f"{self.workdir}/{self.ID}_{src_name}{instr}_positions.txt"
                self.regions[instr]["src"] = ""
                self.regions[instr]["bkg"] = ""
            for j, evts in enumerate(self.obs_files[instr]["evts"]):
                suffix = "" if j == 0 else f"_{j}"
                if len(self.obs_files[instr]["evts"]) > 1:
                    self.obs_files[instr]["positions"].append(
                        f"{self.workdir}/{self.ID}_{src_name}{instr}_positions{suffix}.txt"
                    )
                curr_file = (
                    f"{self.workdir}/{self.ID}_{src_name}{instr}_positions{suffix}.txt"
                )
                if glob.glob(curr_file) == []:
                    if i == 0:
                        try:
                            python_ds9.set("regions select all")
                        except:
                            python_ds9 = start_ds9()

                    python_ds9.set("regions select all")
                    python_ds9.set("regions delete")
                    python_ds9.set("file " + evts)
                    python_ds9.set("bin to fit")
                    python_ds9.set("scale log")
                    python_ds9.set("cmap b")
                    print(
                        "Draw FIRST the region for the source and THEN the background"
                    )
                    input("Press Enter to continue...")
                    python_ds9.set("regions edit yes")
                    python_ds9.set("regions format ciao")
                    python_ds9.set("regions system physical")
                    if len(self.obs_files[instr]["evts"]) > 1:
                        self.regions[instr]["src"].append(
                            python_ds9.get("regions").split("\n")[0]
                        )
                        self.regions[instr]["bkg"].append(
                            python_ds9.get("regions").split("\n")[1]
                        )
                    else:
                        self.regions[instr]["src"] = python_ds9.get("regions").split(
                            "\n"
                        )[0]
                        self.regions[instr]["bkg"] = python_ds9.get("regions").split(
                            "\n"
                        )[1]
                    python_ds9.set("regions format ds9")
                    python_ds9.set("regions system wcs")
                    python_ds9.set("regions select all")
                    python_ds9.set(
                        f"regions save {self.workdir}/plot_{instr}{suffix}.reg"
                    )

                    np.savetxt(
                        curr_file,
                        np.array(
                            [self.regions[instr]["src"], self.regions[instr]["bkg"]]
                        ),
                        fmt="%s",
                    )
                    # doesn't work anymore, I don't know why...
                    # python_ds9.set(f"saveimage png {self.plotdir}/{self.ID}_{src_name}{instr}_image.png")

                else:
                    print(
                        f"\t<  INFO  > : Reading regions from {self.obs_files[instr]['positions']}"
                    )
                    if len(self.obs_files[instr]["evts"]) == 1:
                        self.regions[instr]["src"], self.regions[instr]["bkg"] = (
                            np.genfromtxt(curr_file, dtype="str")
                        )
                    else:
                        src, bkg = np.genfromtxt(curr_file, dtype="str")
                        self.regions[instr]["src"].append(src)
                        self.regions[instr]["bkg"].append(bkg)

                if show_regions or not os.path.isfile(
                    f"{self.workdir}/plot_{instr}{suffix}.reg"
                ):
                    if i == 0:
                        try:
                            python_ds9.set("regions select all")
                        except:
                            python_ds9 = start_ds9()

                    python_ds9.set("regions select all")
                    python_ds9.set("regions delete")
                    python_ds9.set("file " + evts)
                    python_ds9.set("bin to fit")
                    python_ds9.set("scale log")
                    python_ds9.set("cmap b")
                    python_ds9.set("regions edit yes")
                    python_ds9.set("regions format ciao")
                    python_ds9.set("regions system physical")
                    python_ds9.set(f"regions load {curr_file}")
                    python_ds9.set("regions format ds9")
                    python_ds9.set("regions system wcs")
                    python_ds9.set("regions select all")
                    python_ds9.set(
                        f"regions save {self.workdir}/plot_{instr}{suffix}.reg"
                    )

                    python_ds9.set("regions edit yes")
                    python_ds9.set("regions format ciao")
                    python_ds9.set("regions system physical")
                    python_ds9.set("zoom to fit")

                hdu = fits.open(self.obs_files[instr]["image"][j])[0]
                fig, ax = self.plot_image_region(
                    hdu, f"{self.workdir}/plot_{instr}{suffix}.reg"
                )
                fig.savefig(
                    f"{self.plotdir}/{self.ID}_{src_name}{instr}_image{suffix}.png"
                )
                plt.close(fig)
                # python_ds9.set(f"saveimage png {self.plotdir}/{self.ID}_{src_name}{instr}_image.png")

    def check_pileup(self, src_name, CCDNR=4):
        """

        Check pileup with epatplot

        """
        print("<  INFO  > : Checking pile-up during observation")
        for instr in self.instruments:
            print(
                f"\t<  INFO  > : Processing instrument : {instr} with {len(self.obs_files[instr]['evts'])} event lists"
            )
            if len(self.obs_files[instr]["evts"]) > 1:
                self.obs_files[instr]["epatplot"] = []
                self.obs_files[instr]["clean_filt"] = []
            else:
                self.obs_files[instr][
                    "epatplot"
                ] = f"{self.ID}_{src_name}{instr}_pat.ps"
                self.obs_files[instr][
                    "clean_filt"
                ] = f"{self.workdir}/{self.ID}_{instr}_clean_filtered.fits"

            for ne, evts in enumerate(self.obs_files[instr]["evts"]):
                suffix = "" if ne == 0 else f"_{ne}"
                curr_pat = f"{self.ID}_{src_name}{instr}_pat{suffix}.ps"
                curr_clean = (
                    f"{self.workdir}/{self.ID}_{instr}_clean_filtered{suffix}.fits"
                )
                if len(self.obs_files[instr]["evts"]) > 1:
                    self.obs_files[instr]["epatplot"].append(curr_pat)
                    self.obs_files[instr]["clean_filt"].append(curr_clean)
                    src = self.regions[instr]["src"][ne]
                else:
                    src = self.regions[instr]["src"]

                if glob.glob(f"{self.plotdir}/{curr_pat}") == []:
                    inargs = [
                        f"table={evts}",
                        "withfilteredset=yes",
                        f"filteredset={curr_clean}",
                        "keepfilteroutput=yes",
                        f"expression=((X,Y) in  {src}) && gti({evts}:STDGTI{CCDNR:02d} ,TIME)",
                    ]

                    print(f"\t<  INFO  > : Generate an event list for pile-up")
                    with open(
                        f"{self.logdir}/{src_name}{instr}_pileup{suffix}.log", "w+"
                    ) as f:
                        with contextlib.redirect_stdout(f):
                            w("evselect", inargs).run()
                    inargs = [
                        f"set={curr_clean}",
                        f"plotfile={curr_pat}",
                    ]
                    print(f"\t<  INFO  > : Running epatplot to evaluate pile-up")
                    with open(
                        f"{self.logdir}/{src_name}{instr}_epatplot{suffix}.log", "w+"
                    ) as f:
                        with contextlib.redirect_stdout(f):
                            w("epatplot", inargs).run()
                    shutil.move(
                        curr_pat,
                        f"{self.plotdir}/{curr_pat}",
                    )

    def gen_lightcurves(
        self, src_name, binning, absolute_corrections=False, write_bin_tag=False
    ):
        """

        Generate light curves for source and background for all energy bands
        Generate background subtracted light-curve

        https://xmm-tools.cosmos.esa.int/external/xmm_user_support/documentation/uhb/epicmode.html

        Parameters
        ----------
        src_name: str
            Name of the source
        binning: list or float
            Binning for each instrument,
        absolute_corrections: bool, optional
            Apply absolute corrections to the light-curves, by default False
        write_bin_tag: bool, optional
            Write the binning tag in the light-curve file name, by default False

        """
        if isinstance(binning, list) and len(binning) != len(self.instruments):
            raise ValueError(
                f"Length of binning list must be equal to the number of instruments ({len(self.instruments)})"
            )
        if isinstance(binning, float) or isinstance(binning, int):
            binning = [binning] * len(self.instruments)

        if write_bin_tag:
            tags = [f"_bin{b}" for b in binning]

        binsize = dict(zip(self.instruments, binning))

        print("<  INFO  > : Generating light-curves")

        # instru
        for instr in self.instruments:
            print(f"\t<  INFO  > : Processing instrument : {instr}")
            if write_bin_tag:
                tag = tags[self.instruments.index(instr)]
            else:
                tag = ""
            for name_tag in ["src", "bkg"]:
                for energy_range in self.energybands:
                    low, up = energy_range

                    self.obs_files[instr][
                        f"clean_{name_tag}_{low/1000}_{up/1000}"
                    ] = f"{self.workdir}/{self.ID}_{instr}_clean_{name_tag}_{low/1000}_{up/1000}_evts_clean.fits"
                    lc_name = f"{self.workdir}/{self.ID}_{src_name}{instr}_lc{tag}_{name_tag}_{low/1000}-{up/1000}.fits"
                    self.obs_files[instr][
                        f"{src_name}_lc_src_{low/1000}_{up/1000}"
                    ] = lc_name

                    if glob.glob(lc_name) == []:
                        if "PN" in instr:
                            expression = f"#XMMEA_EP && (PATTERN<=4) && (PI in [{low}:{up}]) && ((X,Y) IN {self.regions[instr][name_tag]})"
                        else:
                            expression = f"#XMMEA_EM && (PATTERN<=12) && (PI in [{low}:{up}]) && ((X,Y) IN {self.regions[instr][name_tag]})"

                        inargs = [
                            f'table={self.obs_files[instr]["clean_evts"]}',
                            "withfilteredset=yes",
                            f'filteredset={self.obs_files[instr][f"clean_{name_tag}_{low/1000}_{up/1000}"]}',
                            "keepfilteroutput=yes",
                            f"expression={expression}",
                        ]

                        print(
                            f"\t\t<  INFO  > : Generate {name_tag} event list {low/1000}-{up/1000} keV"
                        )
                        with open(
                            f"{self.logdir}/{src_name}{instr}_{name_tag}_{low/1000}-{up/1000}_lc{tag}_light_curve.log",
                            "w+",
                        ) as f:
                            with contextlib.redirect_stdout(f):
                                w("evselect", inargs).run()

                        inargs = [
                            f'table={self.obs_files[instr]["clean_evts"]}',
                            "withrateset=yes",
                            f"rateset={lc_name}",
                            f"timebinsize={binsize[instr]}",
                            "maketimecolumn=yes",
                            "makeratecolumn=yes",
                            f"expression={expression}",
                        ]

                        print(
                            f"\t\t<  INFO  > : Generate {name_tag} light curves {low/1000}-{up/1000} keV"
                        )
                        with open(
                            f"{self.logdir}/{src_name}{instr}_{name_tag}_{low/1000}-{up/1000}_lc{tag}_light_curve.log",
                            "w+",
                        ) as f:
                            with contextlib.redirect_stdout(f):
                                w("evselect", inargs).run()
            # ---light curves corrected from background
            for energy_range in self.energybands:
                low, up = energy_range
                lc_clean = f"{self.workdir}/{self.ID}_{src_name}{instr}_lc{tag}_clean_{low/1000}-{up/1000}.fits"
                if glob.glob(lc_clean) == []:
                    lc_src = f"{self.workdir}/{self.ID}_{src_name}{instr}_lc{tag}_src_{low/1000}-{up/1000}.fits"
                    lc_bkg = f"{self.workdir}/{self.ID}_{src_name}{instr}_lc{tag}_bkg_{low/1000}-{up/1000}.fits"
                    inargs = [
                        f"srctslist={lc_src}",
                        f'eventlist={self.obs_files[instr]["clean_evts"]}',
                        f"outset={lc_clean}",
                        f"bkgtslist={lc_bkg}",
                        "withbkgset=yes",
                        f"applyabsolutecorrections={absolute_corrections}",
                    ]
                    print(
                        f"\t<  INFO  > : Running epiclccorr to correct light curves {low/1000}-{up/1000} keV"
                    )
                    with open(
                        f"{self.logdir}/{src_name}{instr}_{low/1000}-{up/1000}_{tag}epiclccorr.log",
                        "w+",
                    ) as f:
                        with contextlib.redirect_stdout(f):
                            w("epiclccorr", inargs).run()

        self.plot_lightcurves(src_name, tag)

    def plot_lightcurves(self, src_name, tag):
        list_energies = []
        for energy_range in self.energybands:
            low, up = energy_range
            list_energies.append(f"{low/1000}-{up/1000}")
        fig, ax = plt.subplots(2, 1, figsize=(8, 9))
        for axis, energies in zip(ax, list_energies):
            for instr in self.instruments:
                hdu_list = fits.open(
                    f"{self.workdir}/{self.ID}_{src_name}{instr}_lc{tag}_clean_{energies}.fits"
                )
                lc_data = Table(hdu_list[1].data)
                lc_data["TIME"] -= lc_data["TIME"][0]
                axis.errorbar(
                    lc_data["TIME"] / 1000,
                    lc_data["RATE"],
                    yerr=lc_data["ERROR"],
                    fmt="o",
                    markersize=5.0,
                    label=instr,
                )
                axis.legend(loc="upper left", bbox_to_anchor=(1, 0.9))
            axis.set_title(f"{energies} keV")
            axis.set_xlabel("Time (ks)")
            axis.set_ylabel("Rate (cts/s)")
        fig.suptitle(f"{self.ID} - Light curves - {self.date}", fontsize=20)
        fig.tight_layout()
        fig.savefig(f"{self.plotdir}/{self.ID}_{src_name}lightcurves.pdf")
        plt.close(fig)

    def find_start_time(self):
        """

        Find the start time for the slices

        """
        incidents_MOS1_CCD = [[6, "2005-03-09"], [3, "2012-12-11"]]
        print("<  INFO  > : Try to find the start time for the slices")

        Start = []
        for counter, instr in enumerate(self.instruments):
            if instr == "EPN":
                if self.instruments_mode[counter] == "Small Window":
                    print("\t<  INFO  > : EPN in Small window mode")
                    nCCD = 1
                    list_CCD = [4]
                elif self.instruments_mode[counter] == "Full Frame":
                    print("\t<  INFO  > : EPN in Full frame mode")
                    nCCD = 12
                    list_CCD = range(1, nCCD + 1)
                else:
                    raise NotImplementedError(
                        f"EPN mode {self.instruments_mode[counter]} not implemented"
                    )
            else:
                nCCD = 7
                list_CCD = range(1, nCCD + 1)
            hdu_list = fits.open(self.obs_files[instr]["clean_evts"])
            L = []
            if instr == "EMOS1":
                if date.fromisoformat(self.date) > date.fromisoformat(
                    incidents_MOS1_CCD[0][1]
                ) and date.fromisoformat(self.date) < date.fromisoformat(
                    incidents_MOS1_CCD[1][1]
                ):
                    list_CCD = [1, 2, 3, 4, 5, 7]
                elif date.fromisoformat(self.date) > date.fromisoformat(
                    incidents_MOS1_CCD[1][1]
                ):
                    list_CCD = [1, 2, 4, 5, 7]
                else:
                    list_CCD = range(1, nCCD + 1)
            for i in list_CCD:
                if i < 10:
                    string = f"0{i}"
                else:
                    string = f"{i}"
                L.append(hdu_list[f"STDGTI{string}"].data["START"][0])
            Start.append(max(L))
        self.start_time = max(Start)
        print("Instrument start : ", self.instruments[np.argmax(Start)])
        return self.start_time

    def get_backscale_value(self, instr, src_name):
        """Return the backscale value for the source and background regions

        Extract the backscale value from the spectrum of the source and background regions

        Parameters
        ----------
        instr : str
            Instrument name, e.g. "EPN", "EMOS1", "EMOS2"
        src_name : str
            Name of the source

        Returns
        -------
        float
            backscale value for the source region divided by the backscale value for the background region
        """
        backscale = []
        print(f"\t<  INFO  > : Generating spectra to get backscale value for {instr}")
        if instr == "EPN":
            specchanmax = 20479
            pattern = 4
            flag = "(FLAG==0) "
        else:
            specchanmax = 11999
            pattern = 12
            flag = "#XMMEA_EM "

        for name_tag in ["src", "bkg"]:
            # ---generate the spectrum
            output_spectrum = f"{self.workdir}/{self.ID}_{src_name}{instr}_spectrum_{name_tag}_BACKSCALE.fits"
            if instr == "EPN":
                flag = "(FLAG==0) "
            elif instr == "EMOS1" or instr == "EMOS2":
                flag = "#XMMEA_EM "
            expression = f"{flag} && (PATTERN <={pattern}) && ((X,Y) IN {self.regions[instr][name_tag]})"

            inargs = [
                f'table={self.obs_files[instr]["clean_evts"]}',
                "withspectrumset=yes",
                f"spectrumset={output_spectrum}",
                "energycolumn=PI",
                "spectralbinsize=5",
                "withspecranges=yes",
                "specchannelmin=0",
                f"specchannelmax={specchanmax}",
                f"expression={expression}",
            ]

            if glob.glob(output_spectrum) == []:
                print(f"<  INFO  > : Generate {name_tag} spectrum for BACKSCALE")
                with open(
                    f"{self.logdir}/{src_name}{instr}_{name_tag}_spectrum_BACKSCALE.log",
                    "w+",
                ) as f:
                    with contextlib.redirect_stdout(f):
                        w("evselect", inargs).run()
                # run backscale
                inargs = [f"spectrumset={output_spectrum}"]
                with open(
                    f"{self.logdir}/{src_name}{instr}_{name_tag}_backscale_BACKSCALE.log",
                    "w+",
                ) as f:
                    with contextlib.redirect_stdout(f):
                        w("backscale", inargs).run()
            backscale.append(fits.open(output_spectrum)[1].header["BACKSCAL"])
            print(fits.open(output_spectrum)[1].header["BACKSCAL"])
        return backscale[0] / backscale[1]

    def get_scale_value(self, src_name, src_event_file, bkg_event_file, suffix=""):
        backscale = []
        instr = fits.open(src_event_file)["PRIMARY"].header["INSTRUME"]
        instr_bkg = fits.open(bkg_event_file)["PRIMARY"].header["INSTRUME"]
        assert (
            instr == instr_bkg
        ), "The source and background event files are not from the same instrument"
        print(f"\t<  INFO  > : Generating spectra to get backscale value for {instr}")

        if instr == "EPN":
            specchanmax = 20479
            pattern = 4
            flag = "(FLAG==0) "
        else:
            specchanmax = 11999
            pattern = 12
            flag = "#XMMEA_EM "

        for event_file, name_tag in zip(
            [src_event_file, bkg_event_file], ["src", "bkg"]
        ):
            # ---generate the spectrum
            output_spectrum = f"{self.workdir}/{self.ID}_{src_name}{instr}_spectrum_{name_tag}_BACKSCALE{suffix}.fits"
            if instr == "EPN":
                flag = "(FLAG==0) "
            elif instr == "EMOS1" or instr == "EMOS2":
                flag = "#XMMEA_EM "
            expression = f"{flag} && (PATTERN <={pattern})"

            inargs = [
                f"table={event_file}",
                "withspectrumset=yes",
                f"spectrumset={output_spectrum}",
                "energycolumn=PI",
                "spectralbinsize=5",
                "withspecranges=yes",
                "specchannelmin=0",
                f"specchannelmax={specchanmax}",
                f"expression={expression}",
            ]

            if glob.glob(output_spectrum) == []:
                print(f"<  INFO  > : Generate {name_tag} spectrum for BACKSCALE")
                with open(
                    f"{self.logdir}/{src_name}{instr}_{name_tag}_spectrum_BACKSCALE{suffix}.log",
                    "w+",
                ) as f:
                    with contextlib.redirect_stdout(f):
                        w("evselect", inargs).run()
                # run backscale
                inargs = [f"spectrumset={output_spectrum}"]
                with open(
                    f"{self.logdir}/{src_name}{instr}_{name_tag}_backscale_BACKSCALE{suffix}.log",
                    "w+",
                ) as f:
                    with contextlib.redirect_stdout(f):
                        w("backscale", inargs).run()
            backscale.append(fits.open(output_spectrum)[1].header["BACKSCAL"])
            # print(fits.open(output_spectrum)[1].header["BACKSCAL"])

        if backscale[1] == 0:
            raise ValueError("Backscale value for the background is 0")
        if backscale[0] == 0:
            raise ValueError("Backscale value for the source is 0")

        return backscale[0] / backscale[1]

    def gen_lightcurves_manual(
        self,
        src_name,
        binning,
        user_defined_bti=None,
        verbose=False,
        min_Frac_EXP=0.3,
        CCDNR=4,
        PATTERN=4,
        PI=[200, 10000],
        t_clip_start=10,
        t_clip_end=100,
    ):
        """
        Extract light-curves manually from the event files from both the source and background regions

        Parameters
        ----------
        src_name : str
            Name of the source
        binning : float
            Binning time in seconds
        user_defined_bti : list, optional
            User defined good time intervals, by default None
        verbose : bool, optional
            Verbose, by default False
        min_Frac_EXP : float, optional
            Minimum fraction of exposure time, by default 0.3
        CCDNR : int, optional
            CCD number, by default 4, only for EPIC-PN
        PATTERN : int, optional
            Pattern, by default 4, only for EPIC-PN
        PI : list, optional
            Energy range, by default [200,10000]
        t_clip_start : int, optional
            Clip the first seconds, of the light-curve, by default 10
        t_clip_end : int, optional
            Clip the last seconds, of the light-curve, by default 100

        """
        src_name += "_"
        print(f"\t<  INFO  > : Generating light-curves manually")
        for instr in self.instruments:
            print(f"\t<  INFO  > : Processing instrument : {instr}")
            print(
                f"\t<  INFO  > : Number of event files : {len(self.obs_files[instr]['evts'])}"
            )
            for ne, event_file in enumerate(self.obs_files[instr]["evts"]):
                print(PI)
                print(f"\t<  INFO  > : Processing event file : {event_file}, ne={ne}")
                if ne == 0:
                    suffix = ""
                else:
                    suffix = f"_{ne}"
                event_file_filtered = f"{instr}_barely_filtered{suffix}.fits"

                if instr == "EPN":
                    expression = "#XMMEA_EP && FLAG == 0"
                else:
                    raise NotImplementedError("Only EPN implemented")
                    # expression = "#XMMEA_EM && FLAG == 0"

                # generate a barely filtered event file
                inargs = [
                    f"table={event_file}",
                    "withfilteredset=Y",
                    f"filteredset={event_file_filtered}",
                    f"expression={expression}",
                ]
                if glob.glob(event_file_filtered) == []:
                    w("evselect", inargs).run()

                # generate the source and background event files
                src_event_file = f"{src_name}{instr}_evts_src{suffix}.fits"
                bkg_event_file = f"{src_name}{instr}_evts_bkg{suffix}.fits"
                output = [src_event_file, bkg_event_file]
                if len(self.obs_files[instr]["evts"]) > 1:
                    regions = [
                        self.regions[instr]["src"][ne],
                        self.regions[instr]["bkg"][ne],
                    ]
                else:
                    regions = [self.regions[instr]["src"], self.regions[instr]["bkg"]]

                for i, reg in enumerate(regions):
                    inargs = [
                        f"table={event_file_filtered}",
                        "withfilteredset=Y",
                        f"filteredset={output[i]}",
                        f"expression=((X,Y) in  {reg})",
                    ]
                    if glob.glob(output[i]) == []:
                        w("evselect", inargs).run()

                # open the event lists to check the CCNR
                src_hdu = fits.open(src_event_file)
                print(
                    f"The source events are located on CCD: {np.unique(src_hdu['EVENTS'].data['CCDNR'])}"
                )

                if not np.all(src_hdu["EVENTS"].data["CCDNR"] == 4.0):
                    raise ValueError(
                        "Not all events are in the CCDNR 4 in the source event file"
                    )
                bkg_hdu = fits.open(bkg_event_file)
                print(
                    f"The background events are located on CCD: {np.unique(bkg_hdu['EVENTS'].data['CCDNR'])}"
                )
                if not np.all(bkg_hdu["EVENTS"].data["CCDNR"] == 4.0):
                    print(np.unique(bkg_hdu["EVENTS"].data["CCDNR"]))
                    raise ValueError(
                        "Not all events are in the CCDNR 4 in the background event file"
                    )

                # get the backscale value
                scale = self.get_scale_value(
                    src_name, src_event_file, bkg_event_file, suffix=suffix
                )

                if type(PI[0]) == int:
                    energies = [PI]
                else:
                    energies = PI

                for pi in energies:
                    print(
                        f"\t<  INFO  > : Processing energy range : {pi[0]/1000}-{pi[1]/1000} keV"
                    )

                    t, net, err, bg, bg_err, t_bin, clean_Frac_EXP, T0 = get_lightcurve(
                        src_event_file,
                        bkg_event_file,
                        scale,
                        user_defined_bti=user_defined_bti,
                        verbose=verbose,
                        min_Frac_EXP=min_Frac_EXP,
                        CCDNR=CCDNR,
                        input_timebin_size=binning,
                        PATTERN=PATTERN,
                        PI=pi,
                        t_clip_start=t_clip_start,
                        t_clip_end=t_clip_end,
                        suffix=suffix,
                    )

                    # save the lightcurve
                    # arr = np.array([t, net,err,bg,bg_err,Frac_EXP],dtype=float).T
                    arr = np.array([t, net, err, bg, bg_err], dtype=float).T
                    frac = np.array([t_bin[:-1], clean_Frac_EXP], dtype=float).T
                    np.savetxt(
                        f"{src_name}{instr}_{self.ID}_lc_{pi[0]/1000}-{pi[1]/1000}{suffix}.txt",
                        arr,
                        header=f"T0 (TT): {T0}" + "\n T" + "\ntime net err bg bg_err",
                    )
                    np.savetxt(
                        f"{src_name}{instr}_{self.ID}_{pi[0]/1000}-{pi[1]/1000}_frac{suffix}.txt",
                        frac,
                        header=f"T0: {T0}" + "\ntime clean_Frac_EXP",
                    )

                    fig, ax = plt.subplots(figsize=(15, 5))
                    ax.set_xlabel("Time (s)")
                    ax.set_ylabel("Rate (cts/s)")
                    ax.errorbar(
                        t, net, yerr=err, color="k", label="Net", fmt="o", ms=2, mfc="w"
                    )
                    ax.errorbar(
                        t,
                        bg,
                        yerr=bg_err,
                        color="r",
                        label="Background",
                        fmt="o",
                        ms=2,
                        mfc="w",
                    )
                    # ax[1].errorbar(t,bg,yerr=bg_err,color='r',label='Background',fmt='o',ms=3,mfc='w')
                    ax.legend()
                    fig.savefig(
                        f"lightcurve_{pi[0]/1000}-{pi[1]/1000}{suffix}.png",
                        dpi=300,
                        bbox_inches="tight",
                    )
                    plt.close(fig)

    def RGS_disp(self):
        """    
        
        rgsimplot endispset='my_pi.fit' spatialset='my_spatial.fit' \
     srcidlist='1' srclistset='PxxxxxxyyyyRrzeeeSRCLI_0000.FIT' \
     device=/xs
  
    """
        self.find_RGS_eventfiles()
        for instr in ["R1", "R2"]:
            srcli = glob.glob(f"P*{instr}*SRCLI*")[0]

            if glob.glob(f"{self.ID}_{instr}_spatial.fits") == []:
                print(f"<  INFO  > : Generate spatial image for {instr}")
                inargs = [
                    f'table={self.obs_files[instr]["evts"]}:EVENTS',
                    "xcolumn=M_LAMBDA",
                    "ycolumn=XDSP_CORR",
                    f"imageset={self.ID}_{instr}_spatial.fits",
                ]
                with open(f"{self.logdir}/{instr}_spatial.log", "w+") as f:
                    with contextlib.redirect_stdout(f):
                        w("evselect", inargs).run()

            if glob.glob(f"{self.ID}_{instr}_PI_image.fits") == []:
                print(f"<  INFO  > : Generate PI image for {instr}")
                inargs = [
                    f'table={self.obs_files[instr]["evts"]}:EVENTS',
                    "xcolumn=M_LAMBDA",
                    "ycolumn=PI",
                    "yimagemin=0",
                    "yimagemax=3000",
                    f"imageset={self.ID}_{instr}_PI_image.fits",
                    f"expression=REGION({srcli}:RGS{instr[-1]}_SRC1_SPATIAL,M_LAMBDA,XDSP_CORR)",
                ]
                with open(f"{self.logdir}/{instr}_PI_image.log", "w+") as f:
                    with contextlib.redirect_stdout(f):
                        w("evselect", inargs).run()
            if glob.glob(f"{self.ID}_{instr}_disp.png") == []:
                inargs = [
                    f"endispset={self.ID}_{instr}_PI_image.fits",
                    f"spatialset={self.ID}_{instr}_spatial.fits",
                    f"srclistset={srcli}",
                    "colour=3",
                    "invert=no",
                    f"plotfile={self.ID}_{instr}_disp.png",
                    f"device=/png",
                ]

                with open(f"{self.logdir}/{instr}_rgsimplot.log", "w+") as f:
                    with contextlib.redirect_stdout(f):
                        w("rgsimplot", inargs).run()

    def RGS_background_lightcurve(self, bin_size=100):
        """      evselect table=PxxxxxxyyyyRrzeeeEVENLI0000.FIT timebinsize=100 \
     rateset=my_rgs1_background_lc.fit \
     makeratecolumn=yes maketimecolumn=yes \
     expression='(CCDNR==9)&&(REGION(PxxxxxxyyyyRrzeeeSRCLI_0000.FIT:RGS1_BACKGROUND,M_LAMBDA,XDSP_CORR))'"""
        self.find_RGS_eventfiles()
        print(" INFO  : Generate background lightcurves for RGS")
        for instr in ["R1", "R2"]:
            srcli = glob.glob(f"P*{instr}*SRCLI*")[0]

            if glob.glob(f"{self.ID}_{instr}_background_lc.fits") == []:
                print(f" INFO  : Generate background lightcurves for {instr}")

                inargs = [
                    f'table={self.obs_files[instr]["evts"]}',
                    f"rateset={self.ID}_{instr}_background_lc.fits",
                    f"timebinsize={bin_size}",
                    f"makeratecolumn=yes",
                    f"maketimecolumn=yes",
                    f"expression=CCDNR==9&&REGION({srcli}:RGS{instr[-1]}_BACKGROUND,M_LAMBDA,XDSP_CORR)",
                ]
                with open(f"{self.logdir}/{instr}_bkg_lc.log", "w+") as f:
                    with contextlib.redirect_stdout(f):
                        w("evselect", inargs).run()
            # plot the lightcurve
        if glob.glob(f"{self.plotdir}/{self.ID}_RGS_background_lc.pdf") and self.replot:
            print(f" INFO  : Plot background lightcurves for {instr}")
            hdu1 = fits.open(f"{self.ID}_R1_background_lc.fits")[1].data
            hdu2 = fits.open(f"{self.ID}_R2_background_lc.fits")[1].data
            fig, ax = plt.subplots(2, 1, figsize=(13, 9))
            ax[0].errorbar(
                hdu1["TIME"] - hdu1["TIME"][0],
                hdu1["RATE"],
                yerr=hdu1["ERROR"],
                fmt="o",
                color="k",
            )
            ax[0].set_xlabel("Time (s)")
            ax[0].set_ylabel("Rate (cts/s)")
            ax[0].set_title("RGS1", fontsize=18)
            ax[1].errorbar(
                hdu2["TIME"] - hdu2["TIME"][0],
                hdu2["RATE"],
                yerr=hdu2["ERROR"],
                fmt="o",
                color="k",
            )
            ax[1].set_xlabel("Time (s)")
            ax[1].set_ylabel("Rate (cts/s)")
            ax[1].set_title("RGS2", fontsize=18)
            fig.tight_layout()
            fig.savefig(f"{self.plotdir}/{self.ID}_RGS_background_lc.pdf")

    def RGS_plot_lightcurve(self):
        print(" INFO  : Generate lightcurves for RGS")
        for order in [1, 2]:
            if (
                glob.glob(f"{self.plotdir}/{self.ID}_RGS_O{order}_lc.pdf") == []
                or self.replot
            ):
                print(f" INFO  : Plot RGS lightcurves for order {order}")
                src_1 = glob.glob(f"P{self.ID}R1*SRTSR_{order}*")[0]
                src_2 = glob.glob(f"P{self.ID}R2*SRTSR_{order}*")[0]
                bkg_1 = glob.glob(f"P{self.ID}R1*BGTSR_{order}*")[0]
                bkg_2 = glob.glob(f"P{self.ID}R2*BGTSR_{order}*")[0]
                hdu1 = fits.open(src_1)[1].data
                hdu2 = fits.open(src_2)[1].data
                hdu3 = fits.open(bkg_1)[1].data
                hdu4 = fits.open(bkg_2)[1].data
                fig, ax = plt.subplots(2, 1, figsize=(13, 9))
                ax[0].errorbar(
                    hdu1["TIME"] - hdu1["TIME"][0],
                    hdu1["RATE"],
                    yerr=hdu1["ERROR"],
                    fmt="o",
                    color="k",
                    label="Source",
                )
                # similar to the background lightcurve,
                # ax[0].errorbar(hdu1['TIME']-hdu1['TIME'][0],hdu1['BACKV'],yerr=hdu1['BACKE'],fmt='o',color='g',label='Source-BKG')
                ax[0].errorbar(
                    hdu3["TIME"] - hdu3["TIME"][0],
                    hdu3["RATE"],
                    yerr=hdu3["ERROR"],
                    fmt="o",
                    color="r",
                    label="Background",
                )
                ax[0].set_xlabel("Time (s)")
                ax[0].set_ylabel("Rate (cts/s)")
                ax[0].set_title("RGS1", fontsize=18)
                ax[0].legend()
                ax[1].errorbar(
                    hdu2["TIME"] - hdu2["TIME"][0],
                    hdu2["RATE"],
                    yerr=hdu2["ERROR"],
                    fmt="o",
                    color="k",
                    label="Source",
                )
                # ax[1].errorbar(hdu2['TIME']-hdu2['TIME'][0],hdu2['BACKV'],yerr=hdu2['BACKE'],fmt='o',color='g',label='Source-BKG')
                ax[1].errorbar(
                    hdu4["TIME"] - hdu4["TIME"][0],
                    hdu4["RATE"],
                    yerr=hdu4["ERROR"],
                    fmt="o",
                    color="r",
                    label="Background",
                )
                ax[1].set_xlabel("Time (s)")
                ax[1].set_ylabel("Rate (cts/s)")
                ax[1].set_title("RGS2", fontsize=18)
                # ax[1].legend()
                fig.suptitle(f"Light curve RGS order{order}", fontsize=20)
                fig.tight_layout()
                fig.savefig(f"{self.plotdir}/{self.ID}_RGS_O{order}_lc.pdf")

    def gen_EPIC_spectra(self, src_name, **kwargs):
        """

        Generate the spectral files

        """
        if os.getcwd() != self.workdir:
            os.chdir(self.workdir)

        if "withminSN=yes" in kwargs:
            grouping = kwargs.get("withminSN", "withminSN=yes")
            min_group = kwargs.get("minSN", "minSN=5")
        else:
            grouping = kwargs.get("withCounts", "withCounts=yes")
            min_group = kwargs.get("mincounts", "mincounts=25")
        oversample = kwargs.get("oversample", "oversample=3.0")
        abscor = kwargs.get("abscor", False)

        print(f"<  INFO  > : Generating spectra")

        for instr in self.instruments:
            print(f"\t<  INFO  > : Processing instrument : {instr}")

            if instr == "EPN":
                specchanmax = 20479
                pattern = 4
                flag = "(FLAG==0) "
            else:
                specchanmax = 11999
                pattern = 12
                flag = "#XMMEA_EM "
            partnumber = 0

            # if several slices are defined, we split the spectrum in several parts
            for interval in self.slices:
                if interval == "all":
                    timeslice = ""
                    portion = "all"
                else:
                    start = self.find_start_time()
                    if 0 in interval:
                        timeslice = f" && (TIME <={start+interval[1]*1e3})"
                    elif not -1 in interval:
                        timeslice = f" && (TIME in [{start+interval[0]*1e3}:{start+interval[1]*1e3}])"
                    else:
                        timeslice = f" && (TIME >={start+interval[0]*1e3})"
                    partnumber += 1
                    portion = f"p{partnumber}"

                low, up = self.energy_range

                for name_tag in ["src", "bkg"]:
                    # ---generate the spectrum
                    output_spectrum = f"{self.workdir}/{self.ID}_{src_name}{instr}_spectrum_{name_tag}_{low/1000}-{up/1000}_{portion}.fits"
                    # if instr == "EPN":
                    #     flag = "(FLAG==0) "
                    # elif instr == "EMOS1" or instr == "EMOS2":
                    #     flag = "#XMMEA_EM "
                    expression = (
                        f"{flag} && (PATTERN <={pattern}) && ((X,Y) IN {self.regions[instr][name_tag]})"
                        + timeslice
                    )

                    inargs = [
                        f'table={self.obs_files[instr]["clean_evts"]}',
                        "withspectrumset=yes",
                        f"spectrumset={output_spectrum}",
                        "energycolumn=PI",
                        "spectralbinsize=5",
                        "withspecranges=yes",
                        "specchannelmin=0",
                        f"specchannelmax={specchanmax}",
                        f"expression={expression}",
                    ]

                    if glob.glob(output_spectrum) == []:
                        print(
                            f"<  INFO  > : Generate {name_tag} spectrum {low/1000}-{up/1000} keV"
                        )
                        with open(
                            f"{self.logdir}/{src_name}{instr}_{name_tag}_{low/1000}-{up/1000}_{portion}_spectrum.log",
                            "w+",
                        ) as f:
                            with contextlib.redirect_stdout(f):
                                w("evselect", inargs).run()

                        # ---calculate the area of the regions
                        inargs = [
                            f"spectrumset={output_spectrum}",
                            f'badpixlocation={self.obs_files[instr]["clean_evts"]}',
                        ]

                        print(
                            f"<  INFO  > : Running backscale on {name_tag} spectrum {low/1000}-{up/1000} keV"
                        )
                        with open(
                            f"{self.logdir}/{src_name}{instr}_{name_tag}_{low/1000}-{up/1000}_{portion}_backscale.log",
                            "w+",
                        ) as f:
                            with contextlib.redirect_stdout(f):
                                w("backscale", inargs).run()

                src_spectrum = f"{self.ID}_{src_name}{instr}_spectrum_src_{low/1000}-{up/1000}_{portion}.fits"
                bkg_spectrum = f"{self.ID}_{src_name}{instr}_spectrum_bkg_{low/1000}-{up/1000}_{portion}.fits"

                # ----generate the redistribution matrix
                output_rmf = (
                    f"{self.ID}_{src_name}{instr}_{low/1000}-{up/1000}_{portion}.rmf"
                )
                if glob.glob(output_rmf) == []:
                    print(
                        f"<  INFO  > : Running rmfgen to generate the response matrix {low/1000}-{up/1000} keV"
                    )
                    inargs = [f"spectrumset={src_spectrum}", f"rmfset={output_rmf}"]

                    with open(
                        f"{self.logdir}/{src_name}{instr}_{name_tag}_{low/1000}-{up/1000}_{portion}_rmfgen.log",
                        "w+",
                    ) as f:
                        with contextlib.redirect_stdout(f):
                            w("rmfgen", inargs).run()
                # ----generate the ancillary file
                output_arf = (
                    f"{self.ID}_{src_name}{instr}_{low/1000}-{up/1000}_{portion}.arf"
                )
                if glob.glob(output_arf) == []:
                    print(
                        f"<  INFO  > : Running arfgen to generate the ancillary file {low/1000}-{up/1000} keV"
                    )
                    inargs = [
                        f"spectrumset={src_spectrum}",
                        f"arfset={output_arf}",
                        f'applyabsfluxcorr={"yes"if abscor else "no"}',
                        "withrmfset=yes",
                        f"rmfset={output_rmf}",
                        f'badpixlocation={self.obs_files[instr]["clean_evts"]}',
                        "detmaptype=psf",
                    ]

                    with open(
                        f"{self.logdir}/{src_name}{instr}_{name_tag}_{low/1000}-{up/1000}_{portion}_arfgen.log",
                        "w+",
                    ) as f:
                        with contextlib.redirect_stdout(f):
                            w("arfgen", inargs).run()

                # ----grouping the spectrum
                grouped_spectrum = f"{self.ID}_{src_name}{instr}_grouped_spectrum_{low/1000}-{up/1000}_{portion}.fits"
                rmf_name = (
                    f"{self.ID}_{src_name}{instr}_{low/1000}-{up/1000}_{portion}.rmf"
                )
                arf_name = (
                    f"{self.ID}_{src_name}{instr}_{low/1000}-{up/1000}_{portion}.arf"
                )

                if glob.glob(grouped_spectrum) == []:
                    print(
                        f"<  INFO  > : Running specgroup to group the spectral files {low/1000}-{up/1000} keV"
                    )
                    inargs = [
                        f"spectrumset={src_spectrum}",
                        oversample,
                        "withoversampling=yes",
                        grouping,
                        min_group,
                        "withbgdset=yes",
                        "witharfset=yes",
                        "withrmfset=yes",
                        f"rmfset={rmf_name}",
                        f"arfset={arf_name}",
                        f"backgndset={bkg_spectrum}",
                        f"groupedset={grouped_spectrum}",
                    ]

                    with open(
                        f"{self.logdir}/{src_name}{instr}_{low/1000}-{up/1000}_{portion}_specgroup.log",
                        "w+",
                    ) as f:
                        with contextlib.redirect_stdout(f):
                            w("specgroup", inargs).run()<|MERGE_RESOLUTION|>--- conflicted
+++ resolved
@@ -3,16 +3,11 @@
 import numpy as np
 import matplotlib.pyplot as plt
 from datetime import date
-<<<<<<< HEAD
-# from pysas.wrapper import Wrapper as w
-=======
-
 from astropy.wcs import WCS
 from regions import Regions
 from matplotlib.colors import LogNorm
 from pysas.wrapper import Wrapper as w
 from astroquery.esa.xmm_newton import XMMNewton
->>>>>>> 62a0a9fb
 from astropy.io import fits
 from astropy.table import Table
 import contextlib
@@ -483,36 +478,6 @@
         Select the source and background regions with ds9
 
         """
-<<<<<<< HEAD
-        print(f'<  INFO  > : Selection of source and background regions with ds9')
-
-        for i,instr in enumerate(self.instruments):
-            print(f'\t<  INFO  > : Processing instrument : {instr}')
-            if i ==0 :
-                try:
-                    python_ds9.set("regions select all")
-                except:
-                    python_ds9 = start_ds9()
-
-            python_ds9.set("regions select all")
-            python_ds9.set("regions delete")
-            python_ds9.set("file "+self.obs_files[instr]["image"])
-            python_ds9.set("scale log")
-            python_ds9.set("cmap b")
-            self.obs_files[instr]["positions"] = f"{self.workdir}/{self.ID}_{src_name}{instr}_positions.txt"
-            if glob.glob(self.obs_files[instr]["positions"]) == []:
-                print("Draw FIRST the region for the source and THEN the background")
-                input("Press Enter to continue...")
-                python_ds9.set("regions edit yes")
-                python_ds9.set("regions format ciao")
-                python_ds9.set("regions system physical")
-                self.regions[instr]["src"] = python_ds9.get(
-                    "regions").split("\n")[0]
-                self.regions[instr]["bkg"] = python_ds9.get(
-                    "regions").split("\n")[1]
-                np.savetxt(self.obs_files[instr]["positions"], np.array(
-                    [self.regions[instr]["src"], self.regions[instr]["bkg"]]), fmt="%s")
-=======
         print(f"<  INFO  > : Selection of source and background regions with ds9")
 
         for i, instr in enumerate(self.instruments):
@@ -523,7 +488,6 @@
                 self.obs_files[instr]["positions"] = []
                 self.regions[instr]["src"] = []
                 self.regions[instr]["bkg"] = []
->>>>>>> 62a0a9fb
             else:
 
                 self.obs_files[instr][
